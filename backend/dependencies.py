--- conflicted
+++ resolved
@@ -3,18 +3,14 @@
 import g4f
 from fastapi import Query
 from fastapi.openapi.models import Example
-<<<<<<< HEAD
-from g4f import ModelUtils, ProviderModelMixin
-from g4f.models import RetryProvider
+from g4f.Provider.base_provider import ProviderModelMixin
+from g4f.models import ModelUtils, RetryProvider
+from g4f.providers import retry_provider
 from pydantic import BaseModel, Field
 
 from backend.models import CompletionModel, CompletionProvider, Message
 
-g4f_working_providers_map = {
-    provider.__name__: provider
-    for provider in g4f.Provider.__providers__
-    if provider.working
-}
+g4f_working_providers_map = {provider.__name__: provider for provider in g4f.Provider.__providers__ if provider.working}
 all_working_provider_names: list[str] = list(g4f_working_providers_map.keys())
 all_working_providers_map: dict[str, CompletionProvider] = {}
 
@@ -31,9 +27,7 @@
     else:
         best_providers.add(model.best_provider.__name__)
 
-    complation_model = CompletionModel(
-        name=model.name, supported_provider_names=best_providers
-    )
+    complation_model = CompletionModel(name=model.name, supported_provider_names=best_providers)
     all_models_map[model_name] = complation_model
 
     # Populate providers with recomended models
@@ -42,9 +36,7 @@
             all_working_providers_map[provider_name] = CompletionProvider(
                 name=provider_name,
                 supported_models=set(),
-                url=g4f_working_providers_map[provider_name].url
-                if provider_name in g4f_working_providers_map
-                else "",
+                url=g4f_working_providers_map[provider_name].url if provider_name in g4f_working_providers_map else "",
             )
         all_working_providers_map[provider_name].supported_models.add(model.name)
 
@@ -52,23 +44,8 @@
 for provider in g4f.Provider.__providers__:
     if not provider.working:
         continue
-    if (
-        isinstance(provider, ProviderModelMixin)
-        and provider.__name__ in all_working_providers_map
-    ):
-        all_working_providers_map[provider.__name__].supported_models.update(
-            provider.models
-        )
-
-=======
-from g4f import Provider
-from g4f.models import ModelUtils
-from pydantic import BaseModel, ConfigDict, Field
-
-all_models = list(ModelUtils.convert.keys())
-
-all_working_providers = [provider.__name__ for provider in Provider.__providers__ if provider.working]
->>>>>>> d2d3b208
+    if isinstance(provider, ProviderModelMixin) and provider.__name__ in all_working_providers_map:
+        all_working_providers_map[provider.__name__].supported_models.update(provider.models)
 
 A = TypeVar("A")
 
@@ -88,17 +65,17 @@
 class CompletionParams:
     def __init__(
         self,
-        model: str | None = Query(
+        model: str
+        | None = Query(
             None,
             description="LLM model to use for completion. Cannot be specified together with provider.",
             openapi_examples=generate_examples_from_values([None] + all_model_names),
         ),
-        provider: str | None = Query(
+        provider: str
+        | None = Query(
             None,
             description="Provider to use for completion. Cannot be specified together with model.",
-            openapi_examples=generate_examples_from_values(
-                [None] + all_working_provider_names
-            ),
+            openapi_examples=generate_examples_from_values([None] + all_working_provider_names),
         ),
     ):
         provider = provider or None
@@ -131,6 +108,4 @@
     message: str = Field(..., description="Current message from text input")
     model: str = Field(..., description="Model to use for completion")
     provider: str = Field(..., description="Provider to use for completion")
-    history: list[Message] = Field(
-        default_factory=list, description="History of past messages"
-    )+    history: list[Message] = Field(default_factory=list, description="History of past messages")