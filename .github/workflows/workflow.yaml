name: G4F API

on: [push]

jobs:
  build:
    name: Test and Lint
    runs-on: ubuntu-latest
    strategy:
      matrix:
        python-version: ["3.10", "3.11", "3.12"]

    steps:
      - uses: actions/checkout@v4
      - name: Set up Python ${{ matrix.python-version }}
        uses: actions/setup-python@v4
        with:
          python-version: ${{ matrix.python-version }}
          cache: 'pip'

      - name: Display Python version
        run: python -c "import sys; print(sys.version)"

      - name: Install dependencies
        run: pip install -r requirements-dev.txt

      - name: Run tests
        run: python -m pytest tests/

<<<<<<< HEAD
      # Run pre commit checks
      - uses: pre-commit/action@v3.0.0
        id: pre-commit-check
        name: Pre Commit Checks

  deploy-caprover:
    # Always deploy
    name: Deploy dev app to https://g4f-api.cloud.mattf.one/
    runs-on: ubuntu-latest
    steps:
      - uses: actions/checkout@v4
      - name: Deploy App to CapRover
        run: |
          npm install -g caprover
          caprover deploy \
            --caproverUrl '${{ secrets.CAPROVER_SERVER }}' \
            --appToken '${{ secrets.APP_TOKEN }}' \
            --appName '${{ secrets.APP_NAME }}' \
            -b '${{ github.head_ref || github.ref_name }} '
=======
      - name: Lint with Ruff
        run: ruff --output-format=github .
        continue-on-error: true
>>>>>>> d2d3b208
<|MERGE_RESOLUTION|>--- conflicted
+++ resolved
@@ -27,28 +27,7 @@
       - name: Run tests
         run: python -m pytest tests/
 
-<<<<<<< HEAD
       # Run pre commit checks
       - uses: pre-commit/action@v3.0.0
         id: pre-commit-check
-        name: Pre Commit Checks
-
-  deploy-caprover:
-    # Always deploy
-    name: Deploy dev app to https://g4f-api.cloud.mattf.one/
-    runs-on: ubuntu-latest
-    steps:
-      - uses: actions/checkout@v4
-      - name: Deploy App to CapRover
-        run: |
-          npm install -g caprover
-          caprover deploy \
-            --caproverUrl '${{ secrets.CAPROVER_SERVER }}' \
-            --appToken '${{ secrets.APP_TOKEN }}' \
-            --appName '${{ secrets.APP_NAME }}' \
-            -b '${{ github.head_ref || github.ref_name }} '
-=======
-      - name: Lint with Ruff
-        run: ruff --output-format=github .
-        continue-on-error: true
->>>>>>> d2d3b208
+        name: Pre Commit Checks